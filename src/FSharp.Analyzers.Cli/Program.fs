﻿open System
open System.IO
open System.Runtime.Loader
open System.Runtime.InteropServices
open System.Text.RegularExpressions
open FSharp.Compiler.CodeAnalysis
open FSharp.Compiler.Text
open Argu
open FSharp.Analyzers.SDK
open GlobExpressions
open Microsoft.CodeAnalysis.Sarif
open Microsoft.CodeAnalysis.Sarif.Writers
open Ionide.ProjInfo

type Arguments =
    | Project of string list
    | Analyzers_Path of string list
    | [<EqualsAssignment; AltCommandLine("-p:"); AltCommandLine("-p")>] Property of string * string
    | [<Unique; AltCommandLine("-c")>] Configuration of string
    | [<Unique; AltCommandLine("-r")>] Runtime of string
    | [<Unique; AltCommandLine("-a")>] Arch of string
    | [<Unique>] Os of string
    | [<Unique>] Treat_As_Info of string list
    | [<Unique>] Treat_As_Hint of string list
    | [<Unique>] Treat_As_Warning of string list
    | [<Unique>] Treat_As_Error of string list
    | [<Unique>] Ignore_Files of string list
    | [<Unique>] Exclude_Analyzer of string list
    | [<Unique>] Report of string
    | [<Unique>] FSC_Args of string
    | [<Unique>] Code_Root of string
    | [<Unique>] Verbose

    interface IArgParserTemplate with
        member s.Usage =
            match s with
            | Project _ -> "Path to your .fsproj file."
            | Analyzers_Path _ -> "Path to a folder where your analyzers are located."
            | Property _ -> "A key=value pair of an MSBuild property."
            | Configuration _ -> "The configuration to use, e.g. Debug or Release."
            | Runtime _ -> "The runtime identifier (RID)."
            | Arch _ -> "The target architecture."
            | Os _ -> "The target operating system."
            | Treat_As_Info _ ->
                "List of analyzer codes that should be treated as severity Info by the tool. Regardless of the original severity."
            | Treat_As_Hint _ ->
                "List of analyzer codes that should be treated as severity Hint by the tool. Regardless of the original severity."
            | Treat_As_Warning _ ->
                "List of analyzer codes that should be treated as severity Warning by the tool. Regardless of the original severity."
            | Treat_As_Error _ ->
                "List of analyzer codes that should be treated as severity Error by the tool. Regardless of the original severity."
            | Ignore_Files _ -> "Source files that shouldn't be processed."
            | Exclude_Analyzer _ -> "The names of analyzers that should not be executed."
            | Report _ -> "Write the result messages to a (sarif) report file."
            | Verbose -> "Verbose logging."
            | FSC_Args _ -> "Pass in the raw fsc compiler arguments. Cannot be combined with the `--project` flag."
            | Code_Root _ ->
                "Root of the current code repository, used in the sarif report to construct the relative file path. The current working directory is used by default."

type SeverityMappings =
    {
        TreatAsInfo: Set<string>
        TreatAsHint: Set<string>
        TreatAsWarning: Set<string>
        TreatAsError: Set<string>
    }

    member x.IsValid() =
        let allCodes = [ x.TreatAsInfo; x.TreatAsHint; x.TreatAsWarning; x.TreatAsError ]

        let unionCount = allCodes |> Set.unionMany |> Set.count
        let summedCount = allCodes |> List.sumBy Set.count
        summedCount = unionCount

let mapMessageToSeverity (mappings: SeverityMappings) (msg: FSharp.Analyzers.SDK.AnalyzerMessage) =
    let targetSeverity =
        if mappings.TreatAsInfo |> Set.contains msg.Message.Code then
            Info
        else if mappings.TreatAsHint |> Set.contains msg.Message.Code then
            Hint
        else if mappings.TreatAsWarning |> Set.contains msg.Message.Code then
            Warning
        else if mappings.TreatAsError |> Set.contains msg.Message.Code then
            Error
        else
            msg.Message.Severity

    { msg with
        Message =
            { msg.Message with
                Severity = targetSeverity
            }
    }

let mutable verbose = false

let fcs = Utils.createFCS None

let parser = ArgumentParser.Create<Arguments>(errorHandler = ProcessExiter())

let rec mkKn (ty: Type) =
    if Reflection.FSharpType.IsFunction(ty) then
        let _, ran = Reflection.FSharpType.GetFunctionElements(ty)
        let f = mkKn ran
        Reflection.FSharpValue.MakeFunction(ty, (fun _ -> f))
    else
        box ()

let origForegroundColor = Console.ForegroundColor

let printInfo (fmt: Printf.TextWriterFormat<'a>) : 'a =
    if verbose then
        Console.ForegroundColor <- ConsoleColor.DarkGray
        printf "Info : "
        Console.ForegroundColor <- origForegroundColor
        printfn fmt
    else
        unbox (mkKn typeof<'a>)

let printError (text: string) : unit =
    Console.ForegroundColor <- ConsoleColor.Red
    Console.Write "Error : "
    Console.WriteLine(text)
    Console.ForegroundColor <- origForegroundColor

let loadProject toolsPath properties projPath =
    async {
        let loader = WorkspaceLoader.Create(toolsPath, properties)
        let parsed = loader.LoadProjects [ projPath ] |> Seq.toList

        if parsed.IsEmpty then
            printError $"Failed to load project '{projPath}'"
            exit 1

        let fcsPo = FCS.mapToFSharpProjectOptions parsed.Head parsed

        return fcsPo
    }

let runProjectAux
    (client: Client<CliAnalyzerAttribute, CliContext>)
    (fsharpOptions: FSharpProjectOptions)
    (ignoreFiles: Glob list)
    (mappings: SeverityMappings)
    =
    async {
        let! checkProjectResults = fcs.ParseAndCheckProject(fsharpOptions)

        let! messagesPerAnalyzer =
            fsharpOptions.SourceFiles
            |> Array.filter (fun file ->
                match ignoreFiles |> List.tryFind (fun g -> g.IsMatch file) with
                | Some g ->
                    printInfo $"Ignoring file %s{file} for pattern %s{g.Pattern}"
                    false
                | None -> true
            )
            |> Array.choose (fun fileName ->
                let fileContent = File.ReadAllText fileName
                let sourceText = SourceText.ofString fileContent

                Utils.typeCheckFile fcs printError fsharpOptions fileName (Utils.SourceOfSource.SourceText sourceText)
                |> Option.map (Utils.createContext checkProjectResults fileName sourceText)
            )
            |> Array.map (fun ctx ->
                printInfo "Running analyzers for %s" ctx.FileName
                client.RunAnalyzers ctx
            )
            |> Async.Parallel

        return
            Some
                [
                    for messages in messagesPerAnalyzer do
                        let mappedMessages = messages |> List.map (mapMessageToSeverity mappings)
                        yield! mappedMessages
                ]
    }

let runProject
    (client: Client<CliAnalyzerAttribute, CliContext>)
    toolsPath
    properties
    proj
    (globs: Glob list)
    (mappings: SeverityMappings)
    =
    async {
        let path = Path.Combine(Environment.CurrentDirectory, proj) |> Path.GetFullPath
        let! option = loadProject toolsPath properties path
        return! runProjectAux client option globs mappings
    }

let fsharpFiles = set [| ".fs"; ".fsi"; ".fsx" |]

let isFSharpFile (file: string) =
    Seq.exists (fun (ext: string) -> file.EndsWith ext) fsharpFiles

let runFscArgs
    (client: Client<CliAnalyzerAttribute, CliContext>)
    (fscArgs: string)
    (globs: Glob list)
    (mappings: SeverityMappings)
    =
    let fscArgs = fscArgs.Split(';', StringSplitOptions.RemoveEmptyEntries)

    let sourceFiles =
        fscArgs
        |> Array.choose (fun (argument: string) ->
            // We make an absolute path because the sarif report cannot deal properly with relative path.
            let path = Path.Combine(Directory.GetCurrentDirectory(), argument)

            if not (isFSharpFile path) || not (File.Exists path) then
                None
            else
                Some path
        )

    let otherOptions = fscArgs |> Array.filter (fun line -> not (isFSharpFile line))

    let projectOptions =
        {
            ProjectFileName = "Project"
            ProjectId = None
            SourceFiles = sourceFiles
            OtherOptions = otherOptions
            ReferencedProjects = [||]
            IsIncompleteTypeCheckEnvironment = false
            UseScriptResolutionRules = false
            LoadTime = DateTime.Now
            UnresolvedReferences = None
            OriginalLoadReferences = []
            Stamp = None
        }

    runProjectAux client projectOptions globs mappings

let printMessages (msgs: AnalyzerMessage list) =
    if verbose then
        printfn ""

    if verbose && List.isEmpty msgs then
        printfn "No messages found from the analyzer(s)"

    msgs
    |> Seq.iter (fun analyzerMessage ->
        let m = analyzerMessage.Message

        let color =
            match m.Severity with
            | Error -> ConsoleColor.Red
            | Warning -> ConsoleColor.DarkYellow
            | Info -> ConsoleColor.Blue
            | Hint -> ConsoleColor.Cyan

        Console.ForegroundColor <- color

        printfn
            "%s(%d,%d): %s %s - %s"
            m.Range.FileName
            m.Range.StartLine
            m.Range.StartColumn
            (m.Severity.ToString())
            m.Code
            m.Message

        Console.ForegroundColor <- origForegroundColor
    )

    ()

let writeReport (results: AnalyzerMessage list option) (codeRoot: string option) (report: string) =
    try
        let codeRoot =
            match codeRoot with
            | None -> Directory.GetCurrentDirectory() |> Uri
            | Some root -> Path.GetFullPath root |> Uri

        // Construct full path to ensure path separators are normalized.
        let report = Path.GetFullPath report
        // Ensure the parent directory exists
        let reportFile = FileInfo(report)
        reportFile.Directory.Create()

        let driver = ToolComponent()
        driver.Name <- "Ionide.Analyzers.Cli"
        driver.InformationUri <- Uri("https://ionide.io/FSharp.Analyzers.SDK/")
        driver.Version <- string (System.Reflection.Assembly.GetExecutingAssembly().GetName().Version)
        let tool = Tool()
        tool.Driver <- driver
        let run = Run()
        run.Tool <- tool

        use sarifLogger =
            new SarifLogger(
                report,
                logFilePersistenceOptions =
                    (FilePersistenceOptions.PrettyPrint ||| FilePersistenceOptions.ForceOverwrite),
                run = run,
                levels = BaseLogger.ErrorWarningNote,
                kinds = BaseLogger.Fail,
                closeWriterOnDispose = true
            )

        sarifLogger.AnalysisStarted()

        for analyzerResult in (Option.defaultValue List.empty results) do
            let reportDescriptor = ReportingDescriptor()
            reportDescriptor.Id <- analyzerResult.Message.Code
            reportDescriptor.Name <- analyzerResult.Message.Message

            analyzerResult.ShortDescription
            |> Option.iter (fun shortDescription ->
                reportDescriptor.ShortDescription <-
                    MultiformatMessageString(shortDescription, shortDescription, dict [])
            )

            analyzerResult.HelpUri
            |> Option.iter (fun helpUri -> reportDescriptor.HelpUri <- Uri(helpUri))

            let result = Result()
            result.RuleId <- reportDescriptor.Id

            result.Level <-
                match analyzerResult.Message.Severity with
                | Info -> FailureLevel.Note
                | Hint -> FailureLevel.Note
                | Warning -> FailureLevel.Warning
                | Error -> FailureLevel.Error

            let msg = Message()
            msg.Text <- analyzerResult.Message.Message
            result.Message <- msg

            let physicalLocation = PhysicalLocation()

            physicalLocation.ArtifactLocation <-
                let al = ArtifactLocation()
                al.Uri <- codeRoot.MakeRelativeUri(Uri(analyzerResult.Message.Range.FileName))
                al

            physicalLocation.Region <-
                let r = Region()
                r.StartLine <- analyzerResult.Message.Range.StartLine
                r.StartColumn <- analyzerResult.Message.Range.StartColumn + 1
                r.EndLine <- analyzerResult.Message.Range.EndLine
                r.EndColumn <- analyzerResult.Message.Range.EndColumn + 1
                r

            let location: Location = Location()
            location.PhysicalLocation <- physicalLocation
            result.Locations <- [| location |]

            sarifLogger.Log(reportDescriptor, result, System.Nullable())

        sarifLogger.AnalysisStopped(RuntimeConditions.None)

        sarifLogger.Dispose()
    with ex ->
        let details = if not verbose then "" else $" %A{ex}"
        printfn $"Could not write sarif to %s{report}%s{details}"

let calculateExitCode (msgs: AnalyzerMessage list option) : int =
    match msgs with
    | None -> -1
    | Some msgs ->
        let check =
            msgs
            |> List.exists (fun analyzerMessage ->
                let message = analyzerMessage.Message

                message.Severity = Error
            )

        if check then -2 else 0

/// If multiple MSBuild properties are given in one -p flag like -p:prop1="val1a;val1b;val1c";prop2="1;2;3";prop3=val3
/// argu will think it means prop1 has the value: "val1a;val1b;val1c";prop2="1;2;3";prop3=val3
/// so this function expands the value into multiple key-value properties
let expandMultiProperties (properties: (string * string) list) =
    properties
    |> List.map (fun (k, v) ->
        if not (v.Contains('=')) then // no multi properties given to expand
            [ (k, v) ]
        else
            let regex = Regex(";([a-z,A-Z,0-9,_,-]*)=")
            let splits = regex.Split(v)

            [
                yield (k, splits[0])

                for pair in splits.[1..] |> Seq.chunkBySize 2 do
                    match pair with
                    | [| k; v |] when String.IsNullOrWhiteSpace(v) ->
                        printError $"Missing property value for '{k}'"
                        exit 1
                    | [| k; v |] -> yield (k, v)
                    | _ -> ()

            ]
    )
    |> List.concat

let validateRuntimeOsArchCombination (runtime, arch, os) =
    match runtime, os, arch with
    | Some _, Some _, _ ->
        printError "Specifying both the `-r|--runtime` and `-os` options is not supported."
        exit 1
    | Some _, _, Some _ ->
        printError "Specifying both the `-r|--runtime` and `-a|--arch` options is not supported."
        exit 1
    | _ -> ()

let getProperties (results: ParseResults<Arguments>) =
    let runtime = results.TryGetResult <@ Runtime @>
    let arch = results.TryGetResult <@ Arch @>
    let os = results.TryGetResult <@ Os @>
    validateRuntimeOsArchCombination (runtime, os, arch)

    let runtimeProp =
        let rid = RuntimeInformation.RuntimeIdentifier // assuming we always get something like 'linux-x64'

        match runtime, os, arch with
        | Some r, _, _ -> Some r
        | None, Some o, Some a -> Some $"{o}-{a}"
        | None, Some o, None ->
            let archOfRid = rid.Substring(rid.LastIndexOf('-') + 1)
            Some $"{o}-{archOfRid}"
        | None, None, Some a ->
            let osOfRid = rid.Substring(0, rid.LastIndexOf('-'))
            Some $"{osOfRid}-{a}"
        | _ -> None

    results.GetResults <@ Property @>
    |> expandMultiProperties
    |> fun props ->
        [
            yield! props

            match results.TryGetResult <@ Configuration @> with
            | (Some x) -> yield ("Configuration", x)
            | _ -> ()

            match runtimeProp with
            | (Some x) -> yield ("RuntimeIdentifier", x)
            | _ -> ()
        ]

[<EntryPoint>]
let main argv =
    let toolsPath = Init.init (DirectoryInfo Environment.CurrentDirectory) None

    let results = parser.ParseCommandLine argv
    verbose <- results.Contains <@ Verbose @>
    printInfo "Running in verbose mode"

    let severityMapping =
        {
            TreatAsHint = results.GetResult(<@ Treat_As_Hint @>, []) |> Set.ofList
            TreatAsInfo = results.GetResult(<@ Treat_As_Info @>, []) |> Set.ofList
            TreatAsWarning = results.GetResult(<@ Treat_As_Warning @>, []) |> Set.ofList
            TreatAsError = results.GetResult(<@ Treat_As_Error @>, []) |> Set.ofList
        }

    printInfo "Treat as Hints: [%s]" (severityMapping.TreatAsHint |> String.concat ", ")
    printInfo "Treat as Info: [%s]" (severityMapping.TreatAsInfo |> String.concat ", ")
    printInfo "Treat as Warning: [%s]" (severityMapping.TreatAsWarning |> String.concat ", ")
    printInfo "Treat as Error: [%s]" (severityMapping.TreatAsError |> String.concat ", ")

    if not (severityMapping.IsValid()) then
        printError "An analyzer code may only be listed once in the <treat-as-severity> arguments."

        exit 1

    let projOpts = results.GetResults <@ Project @> |> List.concat
    let fscArgs = results.TryGetResult <@ FSC_Args @>
    let report = results.TryGetResult <@ Report @>
    let ignoreFiles = results.GetResult(<@ Ignore_Files @>, [])
    printInfo "Ignore Files: [%s]" (ignoreFiles |> String.concat ", ")
    let ignoreFiles = ignoreFiles |> List.map Glob
    let properties = getProperties results

    if Option.isSome fscArgs && not properties.IsEmpty then
        printError "fsc-args can't be combined with MSBuild properties."
        exit 1

    if verbose then
        properties |> List.iter (fun (k, v) -> printInfo $"Property %s{k}=%s{v}")

    let analyzersPaths =
        results.GetResults(<@ Analyzers_Path @>)
        |> List.concat
        |> function
            | [] -> [ "packages/Analyzers" ]
            | paths -> paths
        |> List.map (fun path ->
            if Path.IsPathRooted path then
                path
            else
                Path.GetFullPath(Path.Combine(Environment.CurrentDirectory, path))
        )

    printInfo "Loading analyzers from %s" (String.concat ", " analyzersPaths)

    let excludeAnalyzers = results.GetResult(<@ Exclude_Analyzer @>, [])

    let logger =
        { new Logger with
            member _.Error msg = printError msg

            member _.Verbose msg =
                if verbose then
                    printInfo "%s" msg
        }

    AssemblyLoadContext.Default.add_Resolving (fun _ctx assemblyName ->
        if assemblyName.Name <> "FSharp.Core" then
            null
        else

        let msg =
            $"""Could not load FSharp.Core %A{assemblyName.Version}. The expected assembly version of FSharp.Core is %A{Utils.currentFSharpCoreVersion}.
        Consider adding <PackageReference Update="FSharp.Core" Version="<CorrectVersion>" /> to your .fsproj.
        The correct version can be found over at https://www.nuget.org/packages/FSharp.Analyzers.SDK#dependencies-body-tab.
        """

        printError msg
        exit 1
    )

    let client =
        Client<CliAnalyzerAttribute, CliContext>(logger, Set.ofList excludeAnalyzers)

    let dlls, analyzers =
        ((0, 0), analyzersPaths)
        ||> List.fold (fun (accDlls, accAnalyzers) analyzersPath ->
            let dlls, analyzers = client.LoadAnalyzers analyzersPath
            (accDlls + dlls), (accAnalyzers + analyzers)
        )

    printInfo "Registered %d analyzers from %d dlls" analyzers dlls

<<<<<<< HEAD
=======
    let projOpts = results.GetResults <@ Project @> |> List.concat
    let fscArgs = results.TryGetResult <@ FSC_Args @>
    let report = results.TryGetResult <@ Report @>
    let codeRoot = results.TryGetResult <@ Code_Root @>

>>>>>>> f003711a
    let results =
        if analyzers = 0 then
            Some []
        else
            match projOpts, fscArgs with
            | [], None ->
                printError "No project given. Use `--project PATH_TO_FSPROJ`."

                None
            | _ :: _, Some _ ->
                printError "`--project` and `--fsc-args` cannot be combined."
                exit 1
            | [], Some fscArgs -> runFscArgs client fscArgs ignoreFiles severityMapping |> Async.RunSynchronously
            | projects, None ->
                for projPath in projects do
                    if not (File.Exists(projPath)) then
                        printError $"Invalid `--project` argument. File does not exist: '{projPath}'"
                        exit 1

                projects
                |> List.map (fun projPath ->
                    runProject client toolsPath properties projPath ignoreFiles severityMapping
                )
                |> Async.Sequential
                |> Async.RunSynchronously
                |> Array.choose id
                |> List.concat
                |> Some

    results |> Option.iter printMessages
    report |> Option.iter (writeReport results codeRoot)

    calculateExitCode results<|MERGE_RESOLUTION|>--- conflicted
+++ resolved
@@ -475,6 +475,7 @@
     let projOpts = results.GetResults <@ Project @> |> List.concat
     let fscArgs = results.TryGetResult <@ FSC_Args @>
     let report = results.TryGetResult <@ Report @>
+    let codeRoot = results.TryGetResult <@ Code_Root @>
     let ignoreFiles = results.GetResult(<@ Ignore_Files @>, [])
     printInfo "Ignore Files: [%s]" (ignoreFiles |> String.concat ", ")
     let ignoreFiles = ignoreFiles |> List.map Glob
@@ -540,14 +541,6 @@
 
     printInfo "Registered %d analyzers from %d dlls" analyzers dlls
 
-<<<<<<< HEAD
-=======
-    let projOpts = results.GetResults <@ Project @> |> List.concat
-    let fscArgs = results.TryGetResult <@ FSC_Args @>
-    let report = results.TryGetResult <@ Report @>
-    let codeRoot = results.TryGetResult <@ Code_Root @>
-
->>>>>>> f003711a
     let results =
         if analyzers = 0 then
             Some []
