--- conflicted
+++ resolved
@@ -60,34 +60,6 @@
             | Some analyzer -> Some(analyzerAttribute.Name, analyzer)
             | None -> None
         | None -> None
-<<<<<<< HEAD
-    | None -> None
-
-  let internal analyzersFromType (t: Type) =
-    let asMembers x = Seq.map (fun m -> m :> MemberInfo) x
-    let bindingFlags = BindingFlags.Public ||| BindingFlags.Static
-
-    let members =
-      [ t.GetTypeInfo().GetMethods bindingFlags |> asMembers
-        t.GetTypeInfo().GetProperties bindingFlags |> asMembers
-        t.GetTypeInfo().GetFields bindingFlags |> asMembers ]
-      |> Seq.collect id
-    members
-    |> Seq.choose analyzerFromMember
-    |> Seq.toList
-
-  let registeredAnalyzers: ConcurrentDictionary<string, (string * Analyzer) list> = ConcurrentDictionary()
-
-  ///Loads into private state any analyzers defined in any assembly
-  ///matching `*Analyzer*.dll` in given directory (and any subdirectories)
-  ///Returns number of found dlls matching `*Analyzer*.dll` and number of registered analyzers
-  let loadAnalyzers (printError: string -> unit) (dir: string): (int*int) =
-    if Directory.Exists dir then
-      let analyzerAssemblies =
-          Directory.GetFiles(dir, "*Analyzer*.dll", SearchOption.AllDirectories)
-          |> Array.filter(fun a -> not (a.EndsWith("FSharp.Analyzers.SDK.dll") || a.EndsWith("Test.dll")))
-          |> Array.choose (fun analyzerDll ->
-=======
 
     let internal analyzersFromType (t: Type) =
         let asMembers x = Seq.map (fun m -> m :> MemberInfo) x
@@ -113,7 +85,7 @@
         if Directory.Exists dir then
             let analyzerAssemblies =
                 Directory.GetFiles(dir, "*Analyzer*.dll", SearchOption.AllDirectories)
-                |> Array.filter (fun a -> not (a.EndsWith("FSharp.Analyzers.SDK.dll")))
+                |> Array.filter(fun a -> not (a.EndsWith("FSharp.Analyzers.SDK.dll") || a.EndsWith("Test.dll")))
                 |> Array.choose (fun analyzerDll ->
                     try
                         // loads an assembly and all of it's dependencies
@@ -175,7 +147,6 @@
 
         analyzers
         |> Seq.collect (fun (analyzerName, analyzer) ->
->>>>>>> 9248cac3
             try
                 analyzer ctx
             with error ->
